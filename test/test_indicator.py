--- conflicted
+++ resolved
@@ -16,7 +16,7 @@
 import unittest
 
 import processscheduler as ps
-from time import perf_counter
+# from time import perf_counter
 
 
 class TestIndicator(unittest.TestCase):
@@ -244,6 +244,11 @@
         return problem, worker_1, len(tasks)
 
     @staticmethod
+    def get_sum_flowtime(solution) -> int:
+        return sum([solution.indicators[indicator_id]
+                    for indicator_id in solution.indicators if 'FlowTime' in indicator_id])
+
+    @staticmethod
     def print_perf(start, stop):
         print('Elapsed time: %s' % (start-stop))
 
@@ -284,12 +289,8 @@
 
     def test_indicator_flowtime_single_resource_4(self) -> None:
         # without any time_interval provided, should use the whole range [0, horizon]
-<<<<<<< HEAD
         problem, worker_1, sum_durations = self.get_single_resource_utilization_problem(
             'IndicatorFlowtimeSingleResource4')
-=======
-        problem, worker_1, sum_durations = self.get_single_resource_utilization_problem('IndicatorFlowtimeSingleResource4')
->>>>>>> 072ba967
         problem.add_objective_flowtime_single_resource(worker_1)
         solver = ps.SchedulingSolver(problem)
 
@@ -297,28 +298,6 @@
         print(solution)
         self.assertTrue(solution)
         self.assertEqual(solution.indicators['FlowTime(Worker1:0:horizon)'], sum_durations)
-
-
-    @staticmethod
-    def get_single_resource_utilization_problem_2(time_intervals):
-        horizon = time_intervals[-1][-1] + 3
-        nb_tasks = [5 for interval in time_intervals if interval[1]-interval[0] > 3]
-        problem = ps.SchedulingProblem('IndicatorFlowtimeSingleResource', horizon=horizon)
-        worker_1 = ps.Worker('Worker1')
-
-        tasks: list[ps.FixedDurationTask] = []
-        for interval, nb_tasks_i in zip(time_intervals, nb_tasks):
-            for _ in range(nb_tasks_i):
-                tasks.append(ps.FixedDurationTask('T%s' % len(tasks), duration=1))
-                tasks[-1].add_required_resource(worker_1)
-                problem.add_constraint(ps.TaskStartAfterLax(tasks[-1], interval[0]))
-                problem.add_constraint(ps.TaskEndBeforeLax(tasks[-1], interval[1]))
-        return problem, worker_1, len(tasks)
-
-    @staticmethod
-    def get_sum_flowtime(solution) -> int:
-        return sum([solution.indicators[indicator_id]
-                    for indicator_id in solution.indicators if 'FlowTime' in indicator_id])
 
     def test_indicator_flowtime_single_resource_5(self) -> None:
         # 2 time interval objectives
@@ -353,49 +332,6 @@
         self.assertTrue(solution)
         self.assertEqual(sum_durations, self.get_sum_flowtime(solution))
 
-    @staticmethod
-    def get_sum_flowtime(solution) -> int:
-        return sum([solution.indicators[indicator_id]
-                    for indicator_id in solution.indicators if 'FlowTime' in indicator_id])
-
-    def test_indicator_flowtime_single_resource_5(self) -> None:
-        # 2 time interval objectives
-        time_intervals = [(11, 20), (21, 34)]
-        problem, worker_1, sum_durations = self.get_single_resource_utilization_problem_2(time_intervals)
-        for interval in time_intervals:
-            problem.add_objective_flowtime_single_resource(worker_1, time_interval=interval)
-
-        solver = ps.SchedulingSolver(problem)
-        solution = solver.solve()
-
-        self.assertTrue(solution)
-        self.assertEqual(sum_durations, self.get_sum_flowtime(solution))
-
-    def test_indicator_flowtime_single_resource_6(self) -> None:
-        # Mutliple time intervals (Currently fails for nb_time_intervals > 2, gantt to check total_flowtime is correct)
-        nb_time_intervals = 7
-        time_interval_length = 13  # always > 5
-        horizon = nb_time_intervals*time_interval_length
-        time_intervals = [
-            (i, i + time_interval_length)
-            for i in range(0, horizon, time_interval_length)]
-        print(time_intervals)
-
-        problem, worker_1, sum_durations = self.get_single_resource_utilization_problem_2(time_intervals)
-        for interval in time_intervals:
-            start = perf_counter()
-            problem.add_objective_flowtime_single_resource(worker_1, time_interval=interval)
-            self.print_perf(start, perf_counter())
-
-        start = perf_counter()
-        solver = ps.SchedulingSolver(problem)
-        self.print_perf(start, perf_counter())
-
-        solution = solver.solve()
-
-        self.assertTrue(solution)
-        self.assertEqual(sum_durations, self.get_sum_flowtime(solution))
-
 
 if __name__ == "__main__":
     unittest.main()