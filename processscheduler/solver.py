"""Solver definition and related classes/functions."""

# Copyright (c) 2020-2021 Thomas Paviot (tpaviot@gmail.com)
#
# This file is part of ProcessScheduler.
#
# This program is free software: you can redistribute it and/or modify it under
# the terms of the GNU General Public License as published by the Free Software
# Foundation, either version 3 of the License, or (at your option) any later
# version.
#
# This program is distributed in the hope that it will be useful, but WITHOUT
# ANY WARRANTY; without even the implied warranty of MERCHANTABILITY or FITNESS
# FOR A PARTICULAR PURPOSE. See the GNU General Public License for more details.
# You should have received a copy of the GNU General Public License along with
# this program. If not, see <http://www.gnu.org/licenses/>.

import random
import time
from typing import Optional, Union
import uuid
import warnings

from z3 import Int, Solver, SolverFor, Sum, unsat, sat, ArithRef, unknown, set_option, Or

from processscheduler.objective import MaximizeObjective, MinimizeObjective, Indicator
from processscheduler.solution import SchedulingSolution, TaskSolution, ResourceSolution

#
# Solver class definition
#


class SchedulingSolver:
    """ A solver class """

    def __init__(self, problem,
                 debug: Optional[bool] = False,
                 max_time: Optional[int] = 10,
<<<<<<< HEAD
                 optimize_priority='lex',
=======
>>>>>>> 072ba967
                 parallel: Optional[bool] = False,
                 random_seed=False,
                 logics=None,
                 verbosity=0,
                 multi_objective_to_single: Optional[bool] = True):
        """ Scheduling Solver

        debug: True or False, False by default
        max_time: time in seconds, 60 by default
        parallel: True to enable mutlthreading, False by default
        """
        self._problem = problem
        self.problem_context = problem.context
        self.debug = debug
        # objectives list
        self.multi_objective_to_single = multi_objective_to_single
        self.objective= None  # the list of all objectives defined in this problem
        # set_option('smt.arith.auto_config_simplex', True)
        if debug:
            set_option("verbose", 2)
        else:
            set_option("verbose", verbosity)

        if random_seed:
            set_option('sat.random_seed', random.randint(1, 1e4))
            set_option('smt.random_seed', random.randint(1, 1e4))
        else:
            set_option('sat.random_seed', 0)
            set_option('smt.random_seed', 0)

        # set timeout
        self.max_time = max_time  # in seconds
        set_option("timeout", int(self.max_time * 1000))  # in milliseconds

        # create the solver
        print('Solver type:\n===========')

        # check if the problem is an optimization problem
        self.is_not_optimization_problem = len(self.problem_context.objectives) == 0
        self.is_optimization_problem = len(self.problem_context.objectives) > 0
        self.is_multi_objective_optimization_problem = len(self.problem_context.objectives) > 1
        # the Optimize() solver is used only in the case of a mutli-optimization
        # problem. This enables to choose the priority method.
        # in the case of a single objective optimization, the Optimize() solver
        # apperas to be less robust than the basic Solver(). The
        # incremental solver is then used.

        # see this url for a documentation about logics
        # http://smtlib.cs.uiowa.edu/logics.shtml
        if logics is None:
            self._solver = Solver()
            print("\t-> Standard SAT/SMT solver")
        else:
            self._solver = SolverFor(logics)
            print("\t-> SMT solver using logics", logics)
        if debug:
            set_option(unsat_core=True)

        # self._solver.set("sat.cardinality.solver", True)
        # self._solver.set("sat.core.minimize", True)
        # self._solver.set("sat.core.minimize_partial", True)
        if parallel:
            set_option("parallel.enable", True)  # enable parallel computation

        # add all tasks assertions to the solver
        for task in self.problem_context.tasks:
            self.add_constraint(task.get_assertions())
            self.add_constraint(task.end <= self._problem.horizon)

        # then process tasks constraints
        for constraint in self.problem_context.constraints:
            self.add_constraint(constraint)

        # process resources requirements
        for ress in self.problem_context.resources:
            self.add_constraint(ress.get_assertions())

        # process resource intervals
        for ress in self.problem_context.resources:
            busy_intervals = ress.get_busy_intervals()
            nb_intervals = len(busy_intervals)
            for i in range(nb_intervals):
                start_task_i, end_task_i = busy_intervals[i]
                for k in range(i + 1, nb_intervals):
                    start_task_k, end_task_k = busy_intervals[k]
                    self.add_constraint(Or(start_task_k >= end_task_i, start_task_i >= end_task_k))

        # process indicators
        for indic in self.problem_context.indicators:
            self.add_constraint(indic.get_assertions())

        self.process_work_amount()

        if self.is_optimization_problem:
            self.create_objective()

        # each time the solver is called, the current_solution is stored
        self.current_solution = None

    def add_constraint(self, cstr) -> bool:
        # set the method to use to add constraints
        # in debug mode this is assert_and_track, to be able to trace
        # unsat core, in regular mode this is the add function
        if self.debug:
            if isinstance(cstr, list):
                for c in cstr:
                    self._solver.assert_and_track(c, 'asst_%s' % uuid.uuid4().hex[:8])
            else:
                self._solver.assert_and_track(cstr, 'asst_%s' % uuid.uuid4().hex[:8])
        else:
            self._solver.add(cstr)

    def create_objective(self) -> bool:
        """ create optimization objectives """
        # in case of a single value to optimize
        if self.is_multi_objective_optimization_problem:
            # Replace objectives O_i, O_j, O_k with
            # O = WiOi+WjOj+WkOk etc.
            equivalent_single_objective = Int("EquivalentSingleObjective")
            weighted_objectives = []
            for obj in self.problem_context.objectives:
                variable_to_optimize = obj.target
                weight = obj.weight
                weighted_objectives.append(weight * variable_to_optimize)
            self.add_constraint(equivalent_single_objective == Sum(weighted_objectives))
            # create an indicator
            equivalent_indicator = Indicator('EquivalentIndicator',
                                              equivalent_single_objective)
            print(weighted_objectives)
            self.objective = MinimizeObjective("EquivalentObjective", equivalent_indicator)
            self.add_constraint(equivalent_indicator.get_assertions())
        else:
            self.objective = self._problem.context.objectives[0]

    def process_work_amount(self) -> None:
        """ for each task, compute the total work for all required resources """
        for task in self.problem_context.tasks:
            if task.work_amount > 0.:
                work_total_for_all_resources = []
                for required_resource in task.required_resources:
                    # work contribution for the resource
                    interv_low, interv_up = required_resource.busy_intervals[task]
                    work_contribution = required_resource.productivity * (interv_up - interv_low)
                    work_total_for_all_resources.append(work_contribution)
                self.add_constraint(Sum(work_total_for_all_resources) >= task.work_amount)

    def check_sat(self):
        """ check satisfiability. Returns resulta as True (sat) or False (unsat, unknown).
        The computation time.
        """
        init_time = time.perf_counter()
        sat_result = self._solver.check()
        check_sat_time = time.perf_counter() - init_time

        if sat_result == unsat:
            print(
                "\tNo solution can be found for problem %s.\n\tReason: Unsatisfiable problem: no solution exists" %
                self._problem.name)

        if sat_result == unknown:
            reason = self._solver.reason_unknown()
            print("\tNo solution can be found for problem %s.\n\tReason: %s" % (self._problem.name,
                                                                                reason))

        return sat_result, check_sat_time

    def build_solution(self, z3_sol):
        """create and return a SchedulingSolution instance"""
        solution = SchedulingSolution(self._problem)

        # set the horizon solution
        solution.horizon = z3_sol[self._problem.horizon].as_long()

        # process tasks
        for task in self._problem.context.tasks:
            # for each task, create a TaskSolution instance
            new_task_solution = TaskSolution(task.name)
            new_task_solution.type = type(task).__name__
            new_task_solution.start = z3_sol[task.start].as_long()
            new_task_solution.end = z3_sol[task.end].as_long()
            new_task_solution.duration = z3_sol[task.duration].as_long()
            new_task_solution.optional = task.optional

            # times, if ever delta_time and start_time are defined
            if self._problem.delta_time is not None:
                new_task_solution.duration_time = new_task_solution.duration * self._problem.delta_time
                if self._problem.start_time is not None:
                    new_task_solution.start_time = self._problem.start_time + new_task_solution.start * self._problem.delta_time
                    new_task_solution.end_time = new_task_solution.start_time + new_task_solution.duration_time
                else:
                    new_task_solution.start_time = new_task_solution.start * self._problem.delta_time
                    new_task_solution.end_time = new_task_solution.start_time + new_task_solution.duration_time

            if task.optional:
                # ugly hack, necessary because there's no as_bool()
                # method for Bool objects
                new_task_solution.scheduled = ("%s" % z3_sol[task.scheduled] == 'True')
            else:
                new_task_solution.scheduled = True

            # process resource assignments
            for req_res in task.required_resources:
                # by default, resource_should_be_assigned is set to True
                # if will be set to False if the resource is an alternative worker
                resource_is_assigned = True
                # among those workers, some of them
                # are busy "in the past", that is to say they
                # should not be assigned to the related task
                # for each interval
                lower_bound, _ = req_res.busy_intervals[task]
                if z3_sol[lower_bound].as_long() < 0:
                    # should not be scheduled
                    resource_is_assigned = False
                # add this resource to assigned resources, anytime
                if resource_is_assigned and (req_res.name not in new_task_solution.assigned_resources):
                    # if it is a cumulative resource, then we transform the resource name
                    resource_name = req_res.name.split('_CumulativeWorker_')[0]
                    if resource_name not in new_task_solution.assigned_resources:
                        new_task_solution.assigned_resources.append(resource_name)

            solution.add_task_solution(new_task_solution)

        # process resources
        for resource in self._problem.context.resources:
            # for each task, create a TaskSolution instance
            # for cumulative workers, we append the current work
            if '_CumulativeWorker_' in resource.name:
                cumulative_worker_name = resource.name.split('_CumulativeWorker_')[0]
                if cumulative_worker_name not in solution.resources:
                    new_resource_solution = ResourceSolution(cumulative_worker_name)
                else:
                    new_resource_solution = solution.resources[cumulative_worker_name]
            else:
                new_resource_solution = ResourceSolution(resource.name)
            new_resource_solution.type = type(resource).__name__
            # check for task processed by this resource
            for task in resource.busy_intervals.keys():
                task_name = task.name
                st_var, end_var = resource.busy_intervals[task]
                start = z3_sol[st_var].as_long()
                end = z3_sol[end_var].as_long()
                if start >= 0 and end >= 0 and (task_name, start, end) not in new_resource_solution.assignments:
                    new_resource_solution.assignments.append((task_name, start, end))

            if '_CumulativeWorker_' in resource.name:
                cumulative_worker_name = resource.name.split('_CumulativeWorker_')[0]
                if cumulative_worker_name not in solution.resources:
                    solution.add_resource_solution(new_resource_solution)
            else:
                solution.add_resource_solution(new_resource_solution)

        # process indicators
        for indicator in self._problem.context.indicators:
            indicator_name = indicator.name
            indicator_value = z3_sol[indicator.indicator_variable].as_long()
            solution.add_indicator_solution(indicator_name, indicator_value)

        return solution

    def solve(self) -> Union[bool, SchedulingSolution]:
        """ call the solver and returns the solution, if ever """
        # for all cases
        if self.debug:
            self.print_assertions()

        if self.is_optimization_problem:
            if self.is_multi_objective_optimization_problem:
                print('\tObjectives:\n\t======')
                for obj in self._problem.context.objectives:
                    print('\t%s' % obj)
            # in this case, use the incremental solver
            if isinstance(self.objective, MinimizeObjective):
                dd = 'min'
            elif isinstance(self.objective, MaximizeObjective):
                dd = 'max'
            # print(dir(objective))
            # print(objective.target)
            solution = self.solve_optimize_incremental(self.objective.target, kind=dd)
            if not solution:
                return False
        else:
            # first check satisfiability
            sat_result, sat_computation_time = self.check_sat()

            print('Total computation time:\n=====================')
            print('\t%s satisfiability checked in %.2fs' % (self._problem.name, sat_computation_time))

            if sat_result == unsat:
                if self.debug:
                    unsat_core = self._solver.unsat_core()
                    print('\t%i unsatisfied assertion(s) (probable conflict):' % len(unsat_core))
                    for c in unsat_core:
                        print('\t->%s' % c)
                return False

            if sat_result == unknown:
                return False

            # then get the solution
            solution = self._solver.model()

            # if self.objective:
            #     print('Optimization results:\n=====================')
            #     print('\t->Objective values:')
            #     for objective_name, objective_value in self.objectives:  # if ever no objectives, this line will do nothing
            #         print('\t\t->%s: %s' % (objective_name, objective_value.value()))

        self.current_solution = solution
        sol = self.build_solution(solution)

        if self.debug:
            self.print_statistics()
            self.print_solution()

        return sol

    def solve_optimize_incremental(self,
                                   variable: ArithRef,
                                   max_recursion_depth=None,
                                   kind='min') -> int:
        """ target a min or max for a variable, without the Optimize solver.
        The loop continues ever and ever until the next value is more than 90%"""
        if kind not in ['min', 'max']:
            raise ValueError("choose either 'min' or 'max'")
        depth = 0
        solution = False
        total_time = 0
        current_variable_value = None
        print('Incremental optimizer:\n======================')
        while True:  # infinite loop, break if unsat of max_depth
            depth += 1
            if max_recursion_depth is not None:
                if depth > max_recursion_depth:
                    warnings.warn('maximum recursion depth exceeded. There might be a better solution.')
                    break

            is_sat, sat_computation_time = self.check_sat()
            if is_sat != sat:
                break
            solution = self._solver.model()
            total_time += sat_computation_time
            if total_time > self.max_time:
                warnings.warn('max time exceeded')
                break
            current_variable_value = solution[variable].as_long()
            print(f'\tvalue:{current_variable_value}, elapsed time(s):{total_time}')
            self._solver.push()
            if kind == 'min':
                self.add_constraint(variable < current_variable_value)
            else:
                self.add_constraint(variable > current_variable_value)
        if not solution:
            return False

        print('\ttotal number of iterations: %i' % depth)
        if current_variable_value is not None:
            print('\tvalue: %i' % current_variable_value)
        print('\t%s satisfiability checked in %.2fs' % (self._problem.name, total_time))

        return solution

    def print_assertions(self):
        """A utility method to display solver assertions"""
        print('Assertions:\n===========')
        for assertion in self._solver.assertions():
            print('\t->', assertion)

    def print_statistics(self):
        """A utility method that displays solver statistics"""
        print('Solver satistics:')
        for key, value in self._solver.statistics():
            print('\t%s: %s' % (key, value))

    def print_solution(self):
        """A utility method that displays all internal variables for the current solution"""
        print('Solution:')
        for decl in self.current_solution.decls():
            var_name = decl.name()
            var_value = self.current_solution[decl]
            print("\t-> %s=%s" % (var_name, var_value))

    def find_another_solution(self, variable: ArithRef) -> bool:
        """ let the solver find another solution for the variable """
        if self.current_solution is None:
            warnings.warn('No current solution. First call the solve() method.')
            return False
        current_variable_value = self.current_solution[variable].as_long()
        self.add_constraint(variable != current_variable_value)
        return self.solve()

    def export_to_smt2(self, smt_filename):
        """ export the model to a smt file to be processed by another SMT solver """
        with open(smt_filename, 'w') as outfile:
            outfile.write(self._solver.to_smt2())<|MERGE_RESOLUTION|>--- conflicted
+++ resolved
@@ -37,10 +37,6 @@
     def __init__(self, problem,
                  debug: Optional[bool] = False,
                  max_time: Optional[int] = 10,
-<<<<<<< HEAD
-                 optimize_priority='lex',
-=======
->>>>>>> 072ba967
                  parallel: Optional[bool] = False,
                  random_seed=False,
                  logics=None,
@@ -57,7 +53,7 @@
         self.debug = debug
         # objectives list
         self.multi_objective_to_single = multi_objective_to_single
-        self.objective= None  # the list of all objectives defined in this problem
+        self.objective = None  # the list of all objectives defined in this problem
         # set_option('smt.arith.auto_config_simplex', True)
         if debug:
             set_option("verbose", 2)
@@ -168,7 +164,7 @@
             self.add_constraint(equivalent_single_objective == Sum(weighted_objectives))
             # create an indicator
             equivalent_indicator = Indicator('EquivalentIndicator',
-                                              equivalent_single_objective)
+                                             equivalent_single_objective)
             print(weighted_objectives)
             self.objective = MinimizeObjective("EquivalentObjective", equivalent_indicator)
             self.add_constraint(equivalent_indicator.get_assertions())
@@ -228,7 +224,8 @@
             if self._problem.delta_time is not None:
                 new_task_solution.duration_time = new_task_solution.duration * self._problem.delta_time
                 if self._problem.start_time is not None:
-                    new_task_solution.start_time = self._problem.start_time + new_task_solution.start * self._problem.delta_time
+                    new_task_solution.start_time = (self._problem.start_time + new_task_solution.start
+                                                    * self._problem.delta_time)
                     new_task_solution.end_time = new_task_solution.start_time + new_task_solution.duration_time
                 else:
                     new_task_solution.start_time = new_task_solution.start * self._problem.delta_time
@@ -345,7 +342,8 @@
             # if self.objective:
             #     print('Optimization results:\n=====================')
             #     print('\t->Objective values:')
-            #     for objective_name, objective_value in self.objectives:  # if ever no objectives, this line will do nothing
+            # if ever no objectives, the following line will do nothing
+            #     for objective_name, objective_value in self.objectives:
             #         print('\t\t->%s: %s' % (objective_name, objective_value.value()))
 
         self.current_solution = solution
